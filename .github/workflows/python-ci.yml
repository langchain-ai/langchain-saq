--- conflicted
+++ resolved
@@ -4,11 +4,6 @@
 name: SAQ Tests
 
 on:
-<<<<<<< HEAD
-  push:
-    branches: [ main ]
-=======
->>>>>>> df4d3483
   pull_request:
   workflow_dispatch:
 
