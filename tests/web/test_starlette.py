from __future__ import annotations

import typing as t
import unittest
<<<<<<< HEAD

=======
>>>>>>> 04c11a09
import httpx

from saq.web.starlette import saq_web

from .test_aiohttp import TestAiohttpWeb


<<<<<<< HEAD
@unittest.skip("disable starlette tests, we don't use the web interfaces")
=======
@unittest.skip(
    "Skipping Starlette tests. We are not using Starlette/Web UI in production."
)
>>>>>>> 04c11a09
class TestStarletteWeb(TestAiohttpWeb):
    async def get_application(self) -> t.Any:
        return saq_web("", queues=[self.queue1, self.queue2])

    async def shutdown_application(self) -> None:
        pass

    async def get_test_client(self) -> t.Any:
        return httpx.AsyncClient(base_url="http://test")

    def status_code(self, resp: t.Any) -> int:
        return resp.status_code

    async def json(self, resp: t.Any) -> t.Any:
        return resp.json()<|MERGE_RESOLUTION|>--- conflicted
+++ resolved
@@ -2,10 +2,6 @@
 
 import typing as t
 import unittest
-<<<<<<< HEAD
-
-=======
->>>>>>> 04c11a09
 import httpx
 
 from saq.web.starlette import saq_web
@@ -13,13 +9,9 @@
 from .test_aiohttp import TestAiohttpWeb
 
 
-<<<<<<< HEAD
-@unittest.skip("disable starlette tests, we don't use the web interfaces")
-=======
 @unittest.skip(
     "Skipping Starlette tests. We are not using Starlette/Web UI in production."
 )
->>>>>>> 04c11a09
 class TestStarletteWeb(TestAiohttpWeb):
     async def get_application(self) -> t.Any:
         return saq_web("", queues=[self.queue1, self.queue2])
